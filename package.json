{
  "name": "loopback",
  "description": "LoopBack: Open API Framework for Node.js",
  "homepage": "http://loopback.io",
  "keywords": [
    "restful",
    "rest",
    "api",
    "express",
    "restify",
    "koa",
    "auth",
    "security",
    "oracle",
    "mysql",
    "nosql",
    "mongo",
    "mongodb",
    "sqlserver",
    "mssql",
    "postgres",
    "postgresql",
    "soap",
    "StrongLoop",
    "framework",
    "mobile",
    "mBaaS"
  ],
<<<<<<< HEAD
  "version": "2.0.0-beta3",
=======
  "version": "1.8.8",
>>>>>>> 828aec94
  "scripts": {
    "test": "mocha -R spec"
  },
  "dependencies": {
    "debug": "~0.8.1",
<<<<<<< HEAD
    "express": "4.x",
    "body-parser": "~1.2.2",
    "strong-remoting": "2.0.0-beta3",
=======
    "express": "~3.5.0",
    "strong-remoting": "~1.5.0",
>>>>>>> 828aec94
    "inflection": "~1.3.5",
    "nodemailer": "~0.6.5",
    "ejs": "~1.0.0",
    "bcryptjs": "~0.7.12",
    "underscore.string": "~2.3.3",
    "underscore": "~1.6.0",
    "uid2": "0.0.3",
    "async": "~0.9.0",
    "canonical-json": "0.0.4"
  },
  "peerDependencies": {
    "loopback-datasource-juggler": "2.0.0-beta1"
  },
  "devDependencies": {
<<<<<<< HEAD
    "cookie-parser": "~1.1.0",
    "errorhandler": "~1.0.1",
    "serve-favicon": "~2.0.0",
    "loopback-datasource-juggler": "2.0.0-beta1",
    "mocha": "~1.18.0",
=======
    "loopback-datasource-juggler": ">=1.4.0 <1.6.0",
    "mocha": "~1.20.1",
>>>>>>> 828aec94
    "strong-task-emitter": "0.0.x",
    "supertest": "~0.13.0",
    "chai": "~1.9.1",
<<<<<<< HEAD
    "loopback-testing": "~0.1.3",
    "browserify": "~4.1.6",
=======
    "loopback-testing": "~0.2.0",
    "browserify": "~4.1.5",
>>>>>>> 828aec94
    "grunt": "~0.4.5",
    "grunt-browserify": "~2.1.0",
    "grunt-contrib-uglify": "~0.4.0",
    "grunt-contrib-jshint": "~0.10.0",
    "grunt-contrib-watch": "~0.6.1",
    "karma-script-launcher": "~0.1.0",
    "karma-chrome-launcher": "~0.1.4",
    "karma-firefox-launcher": "~0.1.3",
    "karma-html2js-preprocessor": "~0.1.0",
    "karma-phantomjs-launcher": "~0.1.4",
    "karma": "~0.12.16",
    "karma-browserify": "~0.2.1",
    "karma-mocha": "~0.1.3",
    "grunt-karma": "~0.8.3",
    "loopback-explorer": "~1.1.1"
  },
  "repository": {
    "type": "git",
    "url": "https://github.com/strongloop/loopback"
  },
  "browser": {
    "express": "./lib/browser-express.js",
    "connect": false,
    "passport": false,
    "passport-local": false,
    "nodemailer": false
  },
  "license": {
    "name": "Dual MIT/StrongLoop",
    "url": "https://github.com/strongloop/loopback/blob/master/LICENSE"
  }
}<|MERGE_RESOLUTION|>--- conflicted
+++ resolved
@@ -26,24 +26,15 @@
     "mobile",
     "mBaaS"
   ],
-<<<<<<< HEAD
   "version": "2.0.0-beta3",
-=======
-  "version": "1.8.8",
->>>>>>> 828aec94
   "scripts": {
     "test": "mocha -R spec"
   },
   "dependencies": {
     "debug": "~0.8.1",
-<<<<<<< HEAD
     "express": "4.x",
     "body-parser": "~1.2.2",
-    "strong-remoting": "2.0.0-beta3",
-=======
-    "express": "~3.5.0",
-    "strong-remoting": "~1.5.0",
->>>>>>> 828aec94
+    "strong-remoting": "2.0.0-beta4",
     "inflection": "~1.3.5",
     "nodemailer": "~0.6.5",
     "ejs": "~1.0.0",
@@ -58,26 +49,16 @@
     "loopback-datasource-juggler": "2.0.0-beta1"
   },
   "devDependencies": {
-<<<<<<< HEAD
     "cookie-parser": "~1.1.0",
     "errorhandler": "~1.0.1",
     "serve-favicon": "~2.0.0",
     "loopback-datasource-juggler": "2.0.0-beta1",
-    "mocha": "~1.18.0",
-=======
-    "loopback-datasource-juggler": ">=1.4.0 <1.6.0",
     "mocha": "~1.20.1",
->>>>>>> 828aec94
     "strong-task-emitter": "0.0.x",
     "supertest": "~0.13.0",
     "chai": "~1.9.1",
-<<<<<<< HEAD
-    "loopback-testing": "~0.1.3",
+    "loopback-testing": "~0.2.0",
     "browserify": "~4.1.6",
-=======
-    "loopback-testing": "~0.2.0",
-    "browserify": "~4.1.5",
->>>>>>> 828aec94
     "grunt": "~0.4.5",
     "grunt-browserify": "~2.1.0",
     "grunt-contrib-uglify": "~0.4.0",
