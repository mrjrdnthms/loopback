--- conflicted
+++ resolved
@@ -26,43 +26,30 @@
     "mobile",
     "mBaaS"
   ],
-<<<<<<< HEAD
   "version": "2.0.0-beta4",
-=======
-  "version": "1.9.1",
->>>>>>> 1d0ece01
   "scripts": {
     "test": "grunt mocha-and-karma"
   },
   "dependencies": {
-<<<<<<< HEAD
-    "debug": "~0.8.1",
+    "async": "~0.9.0",
+    "bcryptjs": "~1.0.4",
+    "body-parser": "~1.2.2",
+    "canonical-json": "0.0.4",
+    "debug": "~1.0.2",
+    "ejs": "~1.0.0",
     "express": "4.x",
-    "body-parser": "~1.2.2",
-    "strong-remoting": "~2.0.0-beta4",
-    "inflection": "~1.3.5",
-    "nodemailer": "~0.6.5",
-=======
-    "debug": "~1.0.2",
-    "express": "~3.5.0",
-    "strong-remoting": "~1.5.0",
     "inflection": "~1.3.7",
     "nodemailer": "~0.7.0",
->>>>>>> 1d0ece01
-    "ejs": "~1.0.0",
-    "bcryptjs": "~1.0.3",
-    "underscore.string": "~2.3.3",
+    "strong-remoting": "~2.0.0-beta4",
+    "uid2": "0.0.3",
     "underscore": "~1.6.0",
-    "uid2": "0.0.3",
-    "async": "~0.9.0",
-    "canonical-json": "0.0.4"
+    "underscore.string": "~2.3.3"
   },
   "peerDependencies": {
     "loopback-datasource-juggler": "~2.0.0-beta2"
   },
   "devDependencies": {
-<<<<<<< HEAD
-    "browserify": "~4.1.6",
+    "browserify": "~4.1.11",
     "chai": "~1.9.1",
     "cookie-parser": "~1.1.0",
     "errorhandler": "~1.0.1",
@@ -70,36 +57,19 @@
     "grunt": "~0.4.5",
     "grunt-browserify": "~2.1.0",
     "grunt-cli": "^0.1.13",
-=======
-    "loopback-datasource-juggler": ">=1.4.0 <1.7.0",
-    "mocha": "~1.20.1",
-    "strong-task-emitter": "0.0.x",
-    "supertest": "~0.13.0",
-    "chai": "~1.9.1",
-    "loopback-testing": "~0.2.0",
-    "browserify": "~4.1.11",
-    "grunt": "~0.4.5",
-    "grunt-browserify": "~2.1.0",
-    "grunt-contrib-uglify": "~0.5.0",
->>>>>>> 1d0ece01
     "grunt-contrib-jshint": "~0.10.0",
     "grunt-contrib-uglify": "~0.4.0",
     "grunt-contrib-watch": "~0.6.1",
-<<<<<<< HEAD
     "grunt-karma": "~0.8.3",
     "grunt-mocha-test": "^0.11.0",
     "karma": "~0.12.16",
     "karma-browserify": "~0.2.1",
-=======
-    "karma-script-launcher": "~0.1.0",
->>>>>>> 1d0ece01
     "karma-chrome-launcher": "~0.1.4",
     "karma-firefox-launcher": "~0.1.3",
     "karma-html2js-preprocessor": "~0.1.0",
     "karma-junit-reporter": "^0.2.2",
     "karma-mocha": "^0.1.4",
     "karma-phantomjs-launcher": "~0.1.4",
-<<<<<<< HEAD
     "karma-script-launcher": "~0.1.0",
     "loopback-boot": "1.x >=1.1",
     "loopback-datasource-juggler": "~2.0.0-beta2",
@@ -108,12 +78,6 @@
     "serve-favicon": "~2.0.0",
     "strong-task-emitter": "0.0.x",
     "supertest": "~0.13.0"
-=======
-    "karma": "~0.12.16",
-    "karma-browserify": "~0.2.1",
-    "karma-mocha": "~0.1.4",
-    "grunt-karma": "~0.8.3"
->>>>>>> 1d0ece01
   },
   "repository": {
     "type": "git",
