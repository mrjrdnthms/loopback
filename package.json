--- conflicted
+++ resolved
@@ -26,73 +26,42 @@
     "mobile",
     "mBaaS"
   ],
-<<<<<<< HEAD
   "version": "2.0.0-beta6",
-=======
-  "version": "1.10.0",
->>>>>>> 9125218e
   "scripts": {
     "test": "grunt mocha-and-karma"
   },
   "dependencies": {
     "async": "~0.9.0",
-<<<<<<< HEAD
-    "bcryptjs": "~1.0.4",
-    "body-parser": "~1.2.2",
+    "body-parser": "~1.4.3",
     "canonical-json": "0.0.4",
-    "debug": "~1.0.2",
     "ejs": "~1.0.0",
     "express": "4.x",
-    "inflection": "~1.3.7",
-    "nodemailer": "~0.7.0",
-    "strong-remoting": "~2.0.0-beta4",
-=======
+    "strong-remoting": "~2.0.0-beta5",
     "bcryptjs": "~2.0.1",
-    "debug": "~1.0.3",
-    "ejs": "~1.0.0",
-    "express": "3.x",
+    "debug": "~1.0.4",
     "inflection": "~1.3.8",
     "nodemailer": "~0.7.1",
-    "strong-remoting": "~1.5.1",
->>>>>>> 9125218e
     "uid2": "0.0.3",
     "underscore": "~1.6.0",
     "underscore.string": "~2.3.3"
   },
   "peerDependencies": {
-<<<<<<< HEAD
-    "loopback-datasource-juggler": "~2.0.0-beta2"
+    "loopback-datasource-juggler": "~2.0.0-beta3"
   },
   "devDependencies": {
-    "browserify": "~4.1.11",
+    "browserify": "~4.2.1",
     "chai": "~1.9.1",
-    "cookie-parser": "~1.1.0",
-    "errorhandler": "~1.0.1",
-    "es5-shim": "^3.4.0",
-    "grunt": "~0.4.5",
-    "grunt-browserify": "~2.1.0",
-    "grunt-cli": "^0.1.13",
-=======
-    "loopback-datasource-juggler": "^1.7.0"
-  },
-  "devDependencies": {
-    "loopback-datasource-juggler": "^1.7.0",
-    "mocha": "~1.20.1",
-    "strong-task-emitter": "0.0.x",
-    "supertest": "~0.13.0",
-    "chai": "~1.9.1",
-    "loopback-testing": "~0.2.0",
-    "browserify": "~4.2.1",
+    "cookie-parser": "~1.3.2",
+    "errorhandler": "~1.1.1",
+    "es5-shim": "^4.0.0",
     "grunt": "~0.4.5",
     "grunt-browserify": "~2.1.3",
+    "grunt-cli": "^0.1.13",
+    "grunt-contrib-jshint": "~0.10.0",
     "grunt-contrib-uglify": "~0.5.0",
->>>>>>> 9125218e
-    "grunt-contrib-jshint": "~0.10.0",
-    "grunt-contrib-uglify": "~0.4.0",
     "grunt-contrib-watch": "~0.6.1",
     "grunt-karma": "~0.8.3",
     "grunt-mocha-test": "^0.11.0",
-    "karma": "~0.12.16",
     "karma-browserify": "~0.2.1",
     "karma-chrome-launcher": "~0.1.4",
     "karma-firefox-launcher": "~0.1.3",
@@ -100,21 +69,15 @@
     "karma-junit-reporter": "^0.2.2",
     "karma-mocha": "^0.1.4",
     "karma-phantomjs-launcher": "~0.1.4",
-<<<<<<< HEAD
     "karma-script-launcher": "~0.1.0",
-    "loopback-boot": "1.x >=1.1",
-    "loopback-datasource-juggler": "~2.0.0-beta2",
+    "loopback-boot": "^1.1.0",
+    "loopback-datasource-juggler": "~2.0.0-beta3",
     "loopback-testing": "~0.2.0",
     "mocha": "~1.20.1",
-    "serve-favicon": "~2.0.0",
+    "serve-favicon": "~2.0.1",
     "strong-task-emitter": "0.0.x",
-    "supertest": "~0.13.0"
-=======
-    "karma": "~0.12.17",
-    "karma-browserify": "~0.2.1",
-    "karma-mocha": "~0.1.4",
-    "grunt-karma": "~0.8.3"
->>>>>>> 9125218e
+    "supertest": "~0.13.0",
+    "karma": "~0.12.17"
   },
   "repository": {
     "type": "git",
