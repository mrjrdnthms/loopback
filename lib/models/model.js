--- conflicted
+++ resolved
@@ -593,12 +593,10 @@
   var changeModel = this.Change;
   if(changeModel) return changeModel;
   this.Change = changeModel = require('./change').extend(this.modelName + '-change');
-<<<<<<< HEAD
 
   assert(this.dataSource, 'Cannot getChangeModel(): ' + this.modelName
     + ' is not attached to a dataSource');
-=======
->>>>>>> 867e3ca9
+
   changeModel.attachTo(this.dataSource);
   return changeModel;
 }
@@ -634,11 +632,7 @@
   var cleanupInterval = Model.settings.changeCleanupInterval || 30000;
 
   Model.on('changed', function(obj) {
-<<<<<<< HEAD
-    Change.track(Model.modelName, [obj.id], function(err) {
-=======
     Change.rectifyModelChanges(Model.modelName, [obj.id], function(err) {
->>>>>>> 867e3ca9
       if(err) {
         console.error(Model.modelName + ' Change Tracking Error:');
         console.error(err);
@@ -647,11 +641,7 @@
   });
 
   Model.on('deleted', function(obj) {
-<<<<<<< HEAD
-    Change.track(Model.modelName, [obj.id], function(err) {
-=======
     Change.rectifyModelChanges(Model.modelName, [obj.id], function(err) {
->>>>>>> 867e3ca9
       if(err) {
         console.error(Model.modelName + ' Change Tracking Error:');
         console.error(err);
